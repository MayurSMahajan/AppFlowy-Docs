--- conflicted
+++ resolved
@@ -8,11 +8,7 @@
 
 | Essential Documentation                              | Popular Topics                                                                                                                       |
 | ---------------------------------------------------- | ------------------------------------------------------------------------------------------------------------------------------------ |
-<<<<<<< HEAD
-| [Install AppFlowy](../install-appflowy/)           | [How we built AppFlowy with Flutter and Rust](../contribute-to-appflowy/architecture/how-we-built-appflowy-with-flutter-and-rust.md) |
-=======
 | [Install AppFlowy](../install-appflowy/)             | [How we built AppFlowy with Flutter and Rust](../contribute-to-appflowy/architecture/how-we-built-appflowy-with-flutter-and-rust.md) |
->>>>>>> f1f560d9
 | [Contribute to AppFlowy](../contribute-to-appflowy/) | [Translate AppFlowy](../contribute-to-appflowy/translation.md)                                                                       |
 
 
